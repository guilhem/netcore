--- conflicted
+++ resolved
@@ -82,31 +82,10 @@
 	{
 		wouldLikeForwarder = true
 
-<<<<<<< HEAD
 		//qType := dns.Type(q.Qtype).String() // query type
-		//fmt.Printf("[Lookup [%s] [%s]]\n", q.Name, qType)
+		//log.Printf("[Lookup [%s] [%s]]\n", q.Name, qType)
 
 		qType, response, err := queryEtcd(q, etc)
-=======
-		qType := dns.Type(q.Qtype).String() // query type
-		//log.Printf("[Lookup [%s] [%s]]\n", q.Name, qType)
-		pathParts := strings.Split(strings.TrimSuffix(q.Name, "."), ".") // breakup the queryed name
-		queryPath := strings.Join(reverseSlice(pathParts), "/")          // reverse and join them with a slash delimiter
-		keyRoot := strings.ToLower("/dns/" + queryPath)
-
-		// lookup CNAME
-		key = keyRoot + "/@cname"                 // structure the lookup key
-		response, err := etc.Get(key, true, true) // do the lookup
-		if err == nil && response != nil && response.Node != nil && len(response.Node.Nodes) > 0 {
-			qType = "CNAME"
-			//log.Printf("[Lookup [%s] [%s] (altered)]\n", q.Name, qType)
-		} else {
-			// lookup the requested RR type
-			key = keyRoot + "/@" + strings.ToLower(qType) // structure the lookup key
-			response, err = etc.Get(key, true, true)      // do the lookup
-			//log.Printf("[Lookup [%s] [%s] (normal lookup) %s]\n", q.Name, qType, key)
-		}
->>>>>>> 05c7a6e0
 
 		if err == nil && response != nil && response.Node != nil && len(response.Node.Nodes) > 0 {
 			//log.Printf("[Lookup [%s] [%s] (matched something)]\n", q.Name, qType)
@@ -387,7 +366,7 @@
 
 func queryEtcd(q dns.Question, etc *etcd.Client) (string, *etcd.Response, error) {
 	qType := dns.Type(q.Qtype).String() // query type
-	//fmt.Printf("[Lookup [%s] [%s]]\n", q.Name, qType)
+	//log.Printf("[Lookup [%s] [%s]]\n", q.Name, qType)
 	keyRoot := fqdnToKey(q.Name)
 
 	// Always attempt CNAME lookup first
@@ -395,14 +374,14 @@
 	response, err := etc.Get(key, true, true) // do the lookup
 	if err == nil && response != nil && response.Node != nil && len(response.Node.Nodes) > 0 {
 		// FIXME: Check for infinite recursion?
-		//fmt.Printf("[Lookup [%s] [%s] (altered)]\n", q.Name, qType)
+		//log.Printf("[Lookup [%s] [%s] (altered)]\n", q.Name, qType)
 		return "CNAME", response, err
 	}
 
 	// Look up the requested RR type
 	key = keyRoot + "/@" + strings.ToLower(qType) // structure the lookup key
 	response, err = etc.Get(key, true, true)      // do the lookup
-	//fmt.Printf("[Lookup [%s] [%s] (normal lookup) %s]\n", q.Name, qType, key)
+	//log.Printf("[Lookup [%s] [%s] (normal lookup) %s]\n", q.Name, qType, key)
 	return qType, response, err
 }
 
